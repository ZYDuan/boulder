// Copyright 2014 ISRG.  All rights reserved
// This Source Code Form is subject to the terms of the Mozilla Public
// License, v. 2.0. If a copy of the MPL was not distributed with this
// file, You can obtain one at http://mozilla.org/MPL/2.0/.

package main

import (
	"github.com/letsencrypt/boulder/Godeps/_workspace/src/github.com/cactus/go-statsd-client/statsd"
	"github.com/letsencrypt/boulder/Godeps/_workspace/src/github.com/streadway/amqp"
	// Load both drivers to allow configuring either
	_ "github.com/letsencrypt/boulder/Godeps/_workspace/src/github.com/go-sql-driver/mysql"
	_ "github.com/letsencrypt/boulder/Godeps/_workspace/src/github.com/mattn/go-sqlite3"

	"github.com/letsencrypt/boulder/ca"
	"github.com/letsencrypt/boulder/cmd"
	blog "github.com/letsencrypt/boulder/log"
	"github.com/letsencrypt/boulder/rpc"
)

func main() {
	app := cmd.NewAppShell("boulder-ca")
	app.Action = func(c cmd.Config) {
		stats, err := statsd.NewClient(c.Statsd.Server, c.Statsd.Prefix)
		cmd.FailOnError(err, "Couldn't connect to statsd")

		// Set up logging
		auditlogger, err := blog.Dial(c.Syslog.Network, c.Syslog.Server, c.Syslog.Tag, stats)
		cmd.FailOnError(err, "Could not connect to Syslog")

		blog.SetAuditLogger(auditlogger)

		cadb, err := ca.NewCertificateAuthorityDatabaseImpl(c.CA.DBDriver, c.CA.DBName)
		cmd.FailOnError(err, "Failed to create CA database")

<<<<<<< HEAD
		cai, err := ca.NewCertificateAuthorityImpl(auditlogger, cadb, c.CA)
=======
		cai, err := ca.NewCertificateAuthorityImpl(c.CA.Server, c.CA.AuthKey, c.CA.Profile, c.CA.SerialPrefix, cadb)
>>>>>>> bef94d74
		cmd.FailOnError(err, "Failed to create CA impl")

		go cmd.ProfileCmd("CA", stats)

		for {
			ch := cmd.AmqpChannel(c.AMQP.Server)
			closeChan := ch.NotifyClose(make(chan *amqp.Error, 1))

			sac, err := rpc.NewStorageAuthorityClient(c.AMQP.SA.Client, c.AMQP.SA.Client, ch)
			cmd.FailOnError(err, "Failed to create SA client")

			cai.SA = &sac

			cas, err := rpc.NewCertificateAuthorityServer(c.AMQP.CA.Server, ch, cai)
			cmd.FailOnError(err, "Unable to create CA server")

			cmd.RunUntilSignaled(auditlogger, cas, closeChan)
		}
	}

	app.Run()
}<|MERGE_RESOLUTION|>--- conflicted
+++ resolved
@@ -33,11 +33,7 @@
 		cadb, err := ca.NewCertificateAuthorityDatabaseImpl(c.CA.DBDriver, c.CA.DBName)
 		cmd.FailOnError(err, "Failed to create CA database")
 
-<<<<<<< HEAD
-		cai, err := ca.NewCertificateAuthorityImpl(auditlogger, cadb, c.CA)
-=======
-		cai, err := ca.NewCertificateAuthorityImpl(c.CA.Server, c.CA.AuthKey, c.CA.Profile, c.CA.SerialPrefix, cadb)
->>>>>>> bef94d74
+		cai, err := ca.NewCertificateAuthorityImpl(cadb, c.CA)
 		cmd.FailOnError(err, "Failed to create CA impl")
 
 		go cmd.ProfileCmd("CA", stats)
